﻿// Copyright (c) Microsoft Corporation.
// Licensed under the MIT license.

#include "pch.h"
#include "AppKeyBindings.h"
#include "KeyChordSerialization.h"

#include "AppKeyBindings.g.cpp"

using namespace winrt::Microsoft::Terminal;
using namespace winrt::TerminalApp;

namespace winrt::TerminalApp::implementation
{
    void AppKeyBindings::SetDispatch(const winrt::TerminalApp::ShortcutActionDispatch& dispatch)
    {
        _dispatch = dispatch;
    }

    void AppKeyBindings::SetKeyBinding(const TerminalApp::ShortcutAction& action,
                                       const Settings::KeyChord& chord)
    {
        _keyShortcuts[chord] = action;
    }

    Microsoft::Terminal::Settings::KeyChord AppKeyBindings::GetKeyBinding(TerminalApp::ShortcutAction const& action)
    {
        for (auto& kv : _keyShortcuts)
        {
            if (kv.second == action)
            {
                return kv.first;
            }
        }
        return { nullptr };
    }

    bool AppKeyBindings::TryKeyChord(const Settings::KeyChord& kc)
    {
        const auto keyIter = _keyShortcuts.find(kc);
        if (keyIter != _keyShortcuts.end())
        {
            const auto action = keyIter->second;
            return _dispatch.DoAction(action);
        }
        return false;
    }


    // Method Description:
    // - Takes the KeyModifier flags from Terminal and maps them to the WinRT types which are used by XAML
    // Return Value:
    // - a Windows::System::VirtualKeyModifiers object with the flags of which modifiers used.
    Windows::System::VirtualKeyModifiers AppKeyBindings::ConvertVKModifiers(Settings::KeyModifiers modifiers)
    {
        Windows::System::VirtualKeyModifiers keyModifiers = Windows::System::VirtualKeyModifiers::None;

        if (WI_IsFlagSet(modifiers, Settings::KeyModifiers::Ctrl))
        {
            keyModifiers |= Windows::System::VirtualKeyModifiers::Control;
        }
        if (WI_IsFlagSet(modifiers, Settings::KeyModifiers::Shift))
        {
            keyModifiers |= Windows::System::VirtualKeyModifiers::Shift;
        }
        if (WI_IsFlagSet(modifiers, Settings::KeyModifiers::Alt))
        {
            // note: Menu is the Alt VK_MENU
            keyModifiers |= Windows::System::VirtualKeyModifiers::Menu;
        }

        return keyModifiers;
    }

<<<<<<< HEAD
    // Method Description:
    // - Handles the special case of providing a text override for the UI shortcut due to VK_OEM_COMMA issue.
    //      Looks at the flags from the KeyChord modifiers and provides a concatenated string value of all
    //      in the same order that XAML would put them as well.
    // Return Value:
    // - a WinRT hstring representation of the key modifiers for the shortcut
    //NOTE: This needs to be localized with https://github.com/microsoft/terminal/issues/794 if XAML framework issue not resolved before then
    winrt::hstring AppKeyBindings::FormatOverrideShortcutText(Settings::KeyModifiers modifiers)
    {
        std::wstring buffer{ L"" };

        if (WI_IsFlagSet(modifiers, Settings::KeyModifiers::Ctrl))
        {
            buffer += L"Ctrl+";
        }
        if (WI_IsFlagSet(modifiers, Settings::KeyModifiers::Shift))
        {
            buffer += L"Shift+";
        }
        if (WI_IsFlagSet(modifiers, Settings::KeyModifiers::Alt))
        {
            buffer += L"Alt+";
        }

        return winrt::hstring{ buffer };
    }

=======
    // -------------------------------- Events ---------------------------------
    // clang-format off
    DEFINE_EVENT(AppKeyBindings, CopyText,          _CopyTextHandlers,          TerminalApp::CopyTextEventArgs);
    DEFINE_EVENT(AppKeyBindings, PasteText,         _PasteTextHandlers,         TerminalApp::PasteTextEventArgs);
    DEFINE_EVENT(AppKeyBindings, NewTab,            _NewTabHandlers,            TerminalApp::NewTabEventArgs);
    DEFINE_EVENT(AppKeyBindings, DuplicateTab,      _DuplicateTabHandlers,      TerminalApp::DuplicateTabEventArgs);
    DEFINE_EVENT(AppKeyBindings, NewTabWithProfile, _NewTabWithProfileHandlers, TerminalApp::NewTabWithProfileEventArgs);
    DEFINE_EVENT(AppKeyBindings, NewWindow,         _NewWindowHandlers,         TerminalApp::NewWindowEventArgs);
    DEFINE_EVENT(AppKeyBindings, CloseWindow,       _CloseWindowHandlers,       TerminalApp::CloseWindowEventArgs);
    DEFINE_EVENT(AppKeyBindings, CloseTab,          _CloseTabHandlers,          TerminalApp::CloseTabEventArgs);
    DEFINE_EVENT(AppKeyBindings, ClosePane,         _ClosePaneHandlers,         TerminalApp::ClosePaneEventArgs);
    DEFINE_EVENT(AppKeyBindings, SwitchToTab,       _SwitchToTabHandlers,       TerminalApp::SwitchToTabEventArgs);
    DEFINE_EVENT(AppKeyBindings, NextTab,           _NextTabHandlers,           TerminalApp::NextTabEventArgs);
    DEFINE_EVENT(AppKeyBindings, PrevTab,           _PrevTabHandlers,           TerminalApp::PrevTabEventArgs);
    DEFINE_EVENT(AppKeyBindings, SplitVertical,     _SplitVerticalHandlers,     TerminalApp::SplitVerticalEventArgs);
    DEFINE_EVENT(AppKeyBindings, SplitHorizontal,   _SplitHorizontalHandlers,   TerminalApp::SplitHorizontalEventArgs);
    DEFINE_EVENT(AppKeyBindings, IncreaseFontSize,  _IncreaseFontSizeHandlers,  TerminalApp::IncreaseFontSizeEventArgs);
    DEFINE_EVENT(AppKeyBindings, DecreaseFontSize,  _DecreaseFontSizeHandlers,  TerminalApp::DecreaseFontSizeEventArgs);
    DEFINE_EVENT(AppKeyBindings, ScrollUp,          _ScrollUpHandlers,          TerminalApp::ScrollUpEventArgs);
    DEFINE_EVENT(AppKeyBindings, ScrollDown,        _ScrollDownHandlers,        TerminalApp::ScrollDownEventArgs);
    DEFINE_EVENT(AppKeyBindings, ScrollUpPage,      _ScrollUpPageHandlers,      TerminalApp::ScrollUpPageEventArgs);
    DEFINE_EVENT(AppKeyBindings, ScrollDownPage,    _ScrollDownPageHandlers,    TerminalApp::ScrollDownPageEventArgs);
    DEFINE_EVENT(AppKeyBindings, OpenSettings,      _OpenSettingsHandlers,      TerminalApp::OpenSettingsEventArgs);
    DEFINE_EVENT(AppKeyBindings, ResizePane,        _ResizePaneHandlers,        TerminalApp::ResizePaneEventArgs);
    DEFINE_EVENT(AppKeyBindings, MoveFocus,         _MoveFocusHandlers,         TerminalApp::MoveFocusEventArgs);
    // clang-format on
>>>>>>> 3f62c8b4
}
<|MERGE_RESOLUTION|>--- conflicted
+++ resolved
@@ -1,131 +1,74 @@
-﻿// Copyright (c) Microsoft Corporation.
-// Licensed under the MIT license.
-
-#include "pch.h"
-#include "AppKeyBindings.h"
-#include "KeyChordSerialization.h"
-
-#include "AppKeyBindings.g.cpp"
-
-using namespace winrt::Microsoft::Terminal;
-using namespace winrt::TerminalApp;
-
-namespace winrt::TerminalApp::implementation
-{
-    void AppKeyBindings::SetDispatch(const winrt::TerminalApp::ShortcutActionDispatch& dispatch)
-    {
-        _dispatch = dispatch;
-    }
-
-    void AppKeyBindings::SetKeyBinding(const TerminalApp::ShortcutAction& action,
-                                       const Settings::KeyChord& chord)
-    {
-        _keyShortcuts[chord] = action;
-    }
-
-    Microsoft::Terminal::Settings::KeyChord AppKeyBindings::GetKeyBinding(TerminalApp::ShortcutAction const& action)
-    {
-        for (auto& kv : _keyShortcuts)
-        {
-            if (kv.second == action)
-            {
-                return kv.first;
-            }
-        }
-        return { nullptr };
-    }
-
-    bool AppKeyBindings::TryKeyChord(const Settings::KeyChord& kc)
-    {
-        const auto keyIter = _keyShortcuts.find(kc);
-        if (keyIter != _keyShortcuts.end())
-        {
-            const auto action = keyIter->second;
-            return _dispatch.DoAction(action);
-        }
-        return false;
-    }
-
-
-    // Method Description:
-    // - Takes the KeyModifier flags from Terminal and maps them to the WinRT types which are used by XAML
-    // Return Value:
-    // - a Windows::System::VirtualKeyModifiers object with the flags of which modifiers used.
-    Windows::System::VirtualKeyModifiers AppKeyBindings::ConvertVKModifiers(Settings::KeyModifiers modifiers)
-    {
-        Windows::System::VirtualKeyModifiers keyModifiers = Windows::System::VirtualKeyModifiers::None;
-
-        if (WI_IsFlagSet(modifiers, Settings::KeyModifiers::Ctrl))
-        {
-            keyModifiers |= Windows::System::VirtualKeyModifiers::Control;
-        }
-        if (WI_IsFlagSet(modifiers, Settings::KeyModifiers::Shift))
-        {
-            keyModifiers |= Windows::System::VirtualKeyModifiers::Shift;
-        }
-        if (WI_IsFlagSet(modifiers, Settings::KeyModifiers::Alt))
-        {
-            // note: Menu is the Alt VK_MENU
-            keyModifiers |= Windows::System::VirtualKeyModifiers::Menu;
-        }
-
-        return keyModifiers;
-    }
-
-<<<<<<< HEAD
-    // Method Description:
-    // - Handles the special case of providing a text override for the UI shortcut due to VK_OEM_COMMA issue.
-    //      Looks at the flags from the KeyChord modifiers and provides a concatenated string value of all
-    //      in the same order that XAML would put them as well.
-    // Return Value:
-    // - a WinRT hstring representation of the key modifiers for the shortcut
-    //NOTE: This needs to be localized with https://github.com/microsoft/terminal/issues/794 if XAML framework issue not resolved before then
-    winrt::hstring AppKeyBindings::FormatOverrideShortcutText(Settings::KeyModifiers modifiers)
-    {
-        std::wstring buffer{ L"" };
-
-        if (WI_IsFlagSet(modifiers, Settings::KeyModifiers::Ctrl))
-        {
-            buffer += L"Ctrl+";
-        }
-        if (WI_IsFlagSet(modifiers, Settings::KeyModifiers::Shift))
-        {
-            buffer += L"Shift+";
-        }
-        if (WI_IsFlagSet(modifiers, Settings::KeyModifiers::Alt))
-        {
-            buffer += L"Alt+";
-        }
-
-        return winrt::hstring{ buffer };
-    }
-
-=======
-    // -------------------------------- Events ---------------------------------
-    // clang-format off
-    DEFINE_EVENT(AppKeyBindings, CopyText,          _CopyTextHandlers,          TerminalApp::CopyTextEventArgs);
-    DEFINE_EVENT(AppKeyBindings, PasteText,         _PasteTextHandlers,         TerminalApp::PasteTextEventArgs);
-    DEFINE_EVENT(AppKeyBindings, NewTab,            _NewTabHandlers,            TerminalApp::NewTabEventArgs);
-    DEFINE_EVENT(AppKeyBindings, DuplicateTab,      _DuplicateTabHandlers,      TerminalApp::DuplicateTabEventArgs);
-    DEFINE_EVENT(AppKeyBindings, NewTabWithProfile, _NewTabWithProfileHandlers, TerminalApp::NewTabWithProfileEventArgs);
-    DEFINE_EVENT(AppKeyBindings, NewWindow,         _NewWindowHandlers,         TerminalApp::NewWindowEventArgs);
-    DEFINE_EVENT(AppKeyBindings, CloseWindow,       _CloseWindowHandlers,       TerminalApp::CloseWindowEventArgs);
-    DEFINE_EVENT(AppKeyBindings, CloseTab,          _CloseTabHandlers,          TerminalApp::CloseTabEventArgs);
-    DEFINE_EVENT(AppKeyBindings, ClosePane,         _ClosePaneHandlers,         TerminalApp::ClosePaneEventArgs);
-    DEFINE_EVENT(AppKeyBindings, SwitchToTab,       _SwitchToTabHandlers,       TerminalApp::SwitchToTabEventArgs);
-    DEFINE_EVENT(AppKeyBindings, NextTab,           _NextTabHandlers,           TerminalApp::NextTabEventArgs);
-    DEFINE_EVENT(AppKeyBindings, PrevTab,           _PrevTabHandlers,           TerminalApp::PrevTabEventArgs);
-    DEFINE_EVENT(AppKeyBindings, SplitVertical,     _SplitVerticalHandlers,     TerminalApp::SplitVerticalEventArgs);
-    DEFINE_EVENT(AppKeyBindings, SplitHorizontal,   _SplitHorizontalHandlers,   TerminalApp::SplitHorizontalEventArgs);
-    DEFINE_EVENT(AppKeyBindings, IncreaseFontSize,  _IncreaseFontSizeHandlers,  TerminalApp::IncreaseFontSizeEventArgs);
-    DEFINE_EVENT(AppKeyBindings, DecreaseFontSize,  _DecreaseFontSizeHandlers,  TerminalApp::DecreaseFontSizeEventArgs);
-    DEFINE_EVENT(AppKeyBindings, ScrollUp,          _ScrollUpHandlers,          TerminalApp::ScrollUpEventArgs);
-    DEFINE_EVENT(AppKeyBindings, ScrollDown,        _ScrollDownHandlers,        TerminalApp::ScrollDownEventArgs);
-    DEFINE_EVENT(AppKeyBindings, ScrollUpPage,      _ScrollUpPageHandlers,      TerminalApp::ScrollUpPageEventArgs);
-    DEFINE_EVENT(AppKeyBindings, ScrollDownPage,    _ScrollDownPageHandlers,    TerminalApp::ScrollDownPageEventArgs);
-    DEFINE_EVENT(AppKeyBindings, OpenSettings,      _OpenSettingsHandlers,      TerminalApp::OpenSettingsEventArgs);
-    DEFINE_EVENT(AppKeyBindings, ResizePane,        _ResizePaneHandlers,        TerminalApp::ResizePaneEventArgs);
-    DEFINE_EVENT(AppKeyBindings, MoveFocus,         _MoveFocusHandlers,         TerminalApp::MoveFocusEventArgs);
-    // clang-format on
->>>>>>> 3f62c8b4
-}
+﻿// Copyright (c) Microsoft Corporation.
+// Licensed under the MIT license.
+
+#include "pch.h"
+#include "AppKeyBindings.h"
+#include "KeyChordSerialization.h"
+
+#include "AppKeyBindings.g.cpp"
+
+using namespace winrt::Microsoft::Terminal;
+using namespace winrt::TerminalApp;
+
+namespace winrt::TerminalApp::implementation
+{
+    void AppKeyBindings::SetDispatch(const winrt::TerminalApp::ShortcutActionDispatch& dispatch)
+    {
+        _dispatch = dispatch;
+    }
+
+    void AppKeyBindings::SetKeyBinding(const TerminalApp::ShortcutAction& action,
+                                       const Settings::KeyChord& chord)
+    {
+        _keyShortcuts[chord] = action;
+    }
+
+    Microsoft::Terminal::Settings::KeyChord AppKeyBindings::GetKeyBinding(TerminalApp::ShortcutAction const& action)
+    {
+        for (auto& kv : _keyShortcuts)
+        {
+            if (kv.second == action)
+            {
+                return kv.first;
+            }
+        }
+        return { nullptr };
+    }
+
+    bool AppKeyBindings::TryKeyChord(const Settings::KeyChord& kc)
+    {
+        const auto keyIter = _keyShortcuts.find(kc);
+        if (keyIter != _keyShortcuts.end())
+        {
+            const auto action = keyIter->second;
+            return _dispatch.DoAction(action);
+        }
+        return false;
+    }
+
+    // Method Description:
+    // - Takes the KeyModifier flags from Terminal and maps them to the WinRT types which are used by XAML
+    // Return Value:
+    // - a Windows::System::VirtualKeyModifiers object with the flags of which modifiers used.
+    Windows::System::VirtualKeyModifiers AppKeyBindings::ConvertVKModifiers(Settings::KeyModifiers modifiers)
+    {
+        Windows::System::VirtualKeyModifiers keyModifiers = Windows::System::VirtualKeyModifiers::None;
+
+        if (WI_IsFlagSet(modifiers, Settings::KeyModifiers::Ctrl))
+        {
+            keyModifiers |= Windows::System::VirtualKeyModifiers::Control;
+        }
+        if (WI_IsFlagSet(modifiers, Settings::KeyModifiers::Shift))
+        {
+            keyModifiers |= Windows::System::VirtualKeyModifiers::Shift;
+        }
+        if (WI_IsFlagSet(modifiers, Settings::KeyModifiers::Alt))
+        {
+            // note: Menu is the Alt VK_MENU
+            keyModifiers |= Windows::System::VirtualKeyModifiers::Menu;
+        }
+
+        return keyModifiers;
+    }
+
+}