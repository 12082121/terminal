// Copyright (c) Microsoft Corporation.
// Licensed under the MIT license.
// - A couple helper functions for serializing/deserializing an AppKeyBindings
//   to/from json.
//
// Author(s):
// - Mike Griese - May 2019

#include "pch.h"
#include "AppKeyBindings.h"
#include "ActionAndArgs.h"
#include "KeyChordSerialization.h"
#include "Utils.h"
#include "JsonUtils.h"
#include <winrt/Microsoft.Terminal.Settings.h>

using namespace winrt::Microsoft::Terminal::Settings;
using namespace winrt::TerminalApp;

static constexpr std::string_view KeysKey{ "keys" };
static constexpr std::string_view CommandKey{ "command" };
static constexpr std::string_view ActionKey{ "action" };

// This key is reserved to remove a keybinding, instead of mapping it to an action.
static constexpr std::string_view UnboundKey{ "unbound" };

static constexpr std::string_view CopyTextKey{ "copy" };
static constexpr std::string_view CopyTextWithoutNewlinesKey{ "copyTextWithoutNewlines" }; // Legacy
static constexpr std::string_view PasteTextKey{ "paste" };
static constexpr std::string_view OpenNewTabDropdownKey{ "openNewTabDropdown" };
static constexpr std::string_view DuplicateTabKey{ "duplicateTab" };
static constexpr std::string_view NewTabKey{ "newTab" };
static constexpr std::string_view NewTabWithProfile0Key{ "newTabProfile0" }; // Legacy
static constexpr std::string_view NewTabWithProfile1Key{ "newTabProfile1" }; // Legacy
static constexpr std::string_view NewTabWithProfile2Key{ "newTabProfile2" }; // Legacy
static constexpr std::string_view NewTabWithProfile3Key{ "newTabProfile3" }; // Legacy
static constexpr std::string_view NewTabWithProfile4Key{ "newTabProfile4" }; // Legacy
static constexpr std::string_view NewTabWithProfile5Key{ "newTabProfile5" }; // Legacy
static constexpr std::string_view NewTabWithProfile6Key{ "newTabProfile6" }; // Legacy
static constexpr std::string_view NewTabWithProfile7Key{ "newTabProfile7" }; // Legacy
static constexpr std::string_view NewTabWithProfile8Key{ "newTabProfile8" }; // Legacy
static constexpr std::string_view NewWindowKey{ "newWindow" };
static constexpr std::string_view CloseWindowKey{ "closeWindow" };
static constexpr std::string_view CloseTabKey{ "closeTab" };
static constexpr std::string_view ClosePaneKey{ "closePane" };
static constexpr std::string_view SwitchtoTabKey{ "switchToTab" };
static constexpr std::string_view NextTabKey{ "nextTab" };
static constexpr std::string_view PrevTabKey{ "prevTab" };
static constexpr std::string_view IncreaseFontSizeKey{ "increaseFontSize" };
static constexpr std::string_view DecreaseFontSizeKey{ "decreaseFontSize" };
static constexpr std::string_view ResetFontSizeKey{ "resetFontSize" };
static constexpr std::string_view ScrollupKey{ "scrollUp" };
static constexpr std::string_view ScrolldownKey{ "scrollDown" };
static constexpr std::string_view ScrolluppageKey{ "scrollUpPage" };
static constexpr std::string_view ScrolldownpageKey{ "scrollDownPage" };
static constexpr std::string_view SwitchToTabKey{ "switchToTab" };
static constexpr std::string_view SwitchToTab0Key{ "switchToTab0" }; // Legacy
static constexpr std::string_view SwitchToTab1Key{ "switchToTab1" }; // Legacy
static constexpr std::string_view SwitchToTab2Key{ "switchToTab2" }; // Legacy
static constexpr std::string_view SwitchToTab3Key{ "switchToTab3" }; // Legacy
static constexpr std::string_view SwitchToTab4Key{ "switchToTab4" }; // Legacy
static constexpr std::string_view SwitchToTab5Key{ "switchToTab5" }; // Legacy
static constexpr std::string_view SwitchToTab6Key{ "switchToTab6" }; // Legacy
static constexpr std::string_view SwitchToTab7Key{ "switchToTab7" }; // Legacy
static constexpr std::string_view SwitchToTab8Key{ "switchToTab8" }; // Legacy
static constexpr std::string_view OpenSettingsKey{ "openSettings" }; // Legacy
static constexpr std::string_view SplitPaneKey{ "splitPane" };
static constexpr std::string_view SplitHorizontalKey{ "splitHorizontal" }; // Legacy
static constexpr std::string_view SplitVerticalKey{ "splitVertical" }; // Legacy
static constexpr std::string_view ResizePaneKey{ "resizePane" };
static constexpr std::string_view ResizePaneLeftKey{ "resizePaneLeft" }; // Legacy
static constexpr std::string_view ResizePaneRightKey{ "resizePaneRight" }; // Legacy
static constexpr std::string_view ResizePaneUpKey{ "resizePaneUp" }; // Legacy
static constexpr std::string_view ResizePaneDownKey{ "resizePaneDown" }; // Legacy
static constexpr std::string_view MoveFocusKey{ "moveFocus" };
static constexpr std::string_view MoveFocusLeftKey{ "moveFocusLeft" }; // Legacy
static constexpr std::string_view MoveFocusRightKey{ "moveFocusRight" }; // Legacy
static constexpr std::string_view MoveFocusUpKey{ "moveFocusUp" }; // Legacy
static constexpr std::string_view MoveFocusDownKey{ "moveFocusDown" }; // Legacy
static constexpr std::string_view ToggleFullscreenKey{ "toggleFullscreen" };
static constexpr std::string_view MoveSelectionAnchorKey{ "moveSelectionAnchor" };

// Specifically use a map here over an unordered_map. We want to be able to
// iterate over these entries in-order when we're serializing the keybindings.
// HERE BE DRAGONS:
// These are string_views that are being used as keys. These string_views are
// just pointers to other strings. This could be dangerous, if the map outlived
// the actual strings being pointed to. However, since both these strings and
// the map are all const for the lifetime of the app, we have nothing to worry
// about here.
static const std::map<std::string_view, ShortcutAction, std::less<>> commandNames{
    { CopyTextKey, ShortcutAction::CopyText },
    { CopyTextWithoutNewlinesKey, ShortcutAction::CopyTextWithoutNewlines },
    { PasteTextKey, ShortcutAction::PasteText },
    { OpenNewTabDropdownKey, ShortcutAction::OpenNewTabDropdown },
    { DuplicateTabKey, ShortcutAction::DuplicateTab },
    { NewTabKey, ShortcutAction::NewTab },
    { NewTabWithProfile0Key, ShortcutAction::NewTabProfile0 },
    { NewTabWithProfile1Key, ShortcutAction::NewTabProfile1 },
    { NewTabWithProfile2Key, ShortcutAction::NewTabProfile2 },
    { NewTabWithProfile3Key, ShortcutAction::NewTabProfile3 },
    { NewTabWithProfile4Key, ShortcutAction::NewTabProfile4 },
    { NewTabWithProfile5Key, ShortcutAction::NewTabProfile5 },
    { NewTabWithProfile6Key, ShortcutAction::NewTabProfile6 },
    { NewTabWithProfile7Key, ShortcutAction::NewTabProfile7 },
    { NewTabWithProfile8Key, ShortcutAction::NewTabProfile8 },
    { NewWindowKey, ShortcutAction::NewWindow },
    { CloseWindowKey, ShortcutAction::CloseWindow },
    { CloseTabKey, ShortcutAction::CloseTab },
    { ClosePaneKey, ShortcutAction::ClosePane },
    { NextTabKey, ShortcutAction::NextTab },
    { PrevTabKey, ShortcutAction::PrevTab },
    { IncreaseFontSizeKey, ShortcutAction::IncreaseFontSize },
    { DecreaseFontSizeKey, ShortcutAction::DecreaseFontSize },
    { ResetFontSizeKey, ShortcutAction::ResetFontSize },
    { ScrollupKey, ShortcutAction::ScrollUp },
    { ScrolldownKey, ShortcutAction::ScrollDown },
    { ScrolluppageKey, ShortcutAction::ScrollUpPage },
    { ScrolldownpageKey, ShortcutAction::ScrollDownPage },
    { SwitchToTabKey, ShortcutAction::SwitchToTab },
    { SwitchToTab0Key, ShortcutAction::SwitchToTab0 },
    { SwitchToTab1Key, ShortcutAction::SwitchToTab1 },
    { SwitchToTab2Key, ShortcutAction::SwitchToTab2 },
    { SwitchToTab3Key, ShortcutAction::SwitchToTab3 },
    { SwitchToTab4Key, ShortcutAction::SwitchToTab4 },
    { SwitchToTab5Key, ShortcutAction::SwitchToTab5 },
    { SwitchToTab6Key, ShortcutAction::SwitchToTab6 },
    { SwitchToTab7Key, ShortcutAction::SwitchToTab7 },
    { SwitchToTab8Key, ShortcutAction::SwitchToTab8 },
    { SplitHorizontalKey, ShortcutAction::SplitHorizontal },
    { SplitVerticalKey, ShortcutAction::SplitVertical },
    { ResizePaneKey, ShortcutAction::ResizePane },
    { ResizePaneLeftKey, ShortcutAction::ResizePaneLeft },
    { ResizePaneRightKey, ShortcutAction::ResizePaneRight },
    { ResizePaneUpKey, ShortcutAction::ResizePaneUp },
    { ResizePaneDownKey, ShortcutAction::ResizePaneDown },
    { MoveFocusKey, ShortcutAction::MoveFocus },
    { MoveFocusLeftKey, ShortcutAction::MoveFocusLeft },
    { MoveFocusRightKey, ShortcutAction::MoveFocusRight },
    { MoveFocusUpKey, ShortcutAction::MoveFocusUp },
    { MoveFocusDownKey, ShortcutAction::MoveFocusDown },
    { OpenSettingsKey, ShortcutAction::OpenSettings },
    { ToggleFullscreenKey, ShortcutAction::ToggleFullscreen },
<<<<<<< HEAD
    { MoveSelectionAnchorKey, ShortcutAction::MoveSelectionAnchor },
=======
    { SplitPaneKey, ShortcutAction::SplitPane },
>>>>>>> b17038b9
    { UnboundKey, ShortcutAction::Invalid },
};

// Function Description:
// - Creates a function that can be used to generate a SplitPaneArgs for the
//   legacy Split[SplitState] actions. These actions don't accept args from
//   json, instead, they just return a SplitPaneArgs with the style already
//   pre-defined, based on the input param.
// - TODO: GH#1069 Remove this before 1.0, and force an upgrade to the new args.
// Arguments:
// - style: the split style to create the parse function for.
// Return Value:
// - A function that can be used to "parse" json into one of the legacy
//   Split[SplitState] args.
std::function<IActionArgs(const Json::Value&)> LegacyParseSplitPaneArgs(SplitState style)
{
    auto pfn = [style](const Json::Value & /*value*/) -> IActionArgs {
        auto args = winrt::make_self<winrt::TerminalApp::implementation::SplitPaneArgs>();
        args->SplitStyle(style);
        return *args;
    };
    return pfn;
}

// Function Description:
// - Creates a function that can be used to generate a MoveFocusArgs for the
//   legacy MoveFocus[Direction] actions. These actions don't accept args from
//   json, instead, they just return a MoveFocusArgs with the Direction already
//   per-defined, based on the input param.
// - TODO: GH#1069 Remove this before 1.0, and force an upgrade to the new args.
// Arguments:
// - direction: the direction to create the parse function for.
// Return Value:
// - A function that can be used to "parse" json into one of the legacy
//   MoveFocus[Direction] args.
std::function<IActionArgs(const Json::Value&)> LegacyParseMoveFocusArgs(Direction direction)
{
    auto pfn = [direction](const Json::Value & /*value*/) -> IActionArgs {
        auto args = winrt::make_self<winrt::TerminalApp::implementation::MoveFocusArgs>();
        args->Direction(direction);
        return *args;
    };
    return pfn;
}

// Function Description:
// - Creates a function that can be used to generate a ResizePaneArgs for the
//   legacy ResizePane[Direction] actions. These actions don't accept args from
//   json, instead, they just return a ResizePaneArgs with the Direction already
//   per-defined, based on the input param.
// - TODO: GH#1069 Remove this before 1.0, and force an upgrade to the new args.
// Arguments:
// - direction: the direction to create the parse function for.
// Return Value:
// - A function that can be used to "parse" json into one of the legacy
//   ResizePane[Direction] args.
std::function<IActionArgs(const Json::Value&)> LegacyParseResizePaneArgs(Direction direction)
{
    auto pfn = [direction](const Json::Value & /*value*/) -> IActionArgs {
        auto args = winrt::make_self<winrt::TerminalApp::implementation::ResizePaneArgs>();
        args->Direction(direction);
        return *args;
    };
    return pfn;
}

// Function Description:
// - Creates a function that can be used to generate a NewTabWithProfileArgs for
//   the legacy NewTabWithProfile[Index] actions. These actions don't accept
//   args from json, instead, they just return a NewTabWithProfileArgs with the
//   index already per-defined, based on the input param.
// - TODO: GH#1069 Remove this before 1.0, and force an upgrade to the new args.
// Arguments:
// - index: the profile index to create the parse function for.
// Return Value:
// - A function that can be used to "parse" json into one of the legacy
//   NewTabWithProfile[Index] args.
std::function<IActionArgs(const Json::Value&)> LegacyParseNewTabWithProfileArgs(int index)
{
    auto pfn = [index](const Json::Value & /*value*/) -> IActionArgs {
        auto args = winrt::make_self<winrt::TerminalApp::implementation::NewTabArgs>();
        args->ProfileIndex(index);
        return *args;
    };
    return pfn;
}

// Function Description:
// - Creates a function that can be used to generate a SwitchToTabArgs for the
//   legacy SwitchToTab[Index] actions. These actions don't accept args from
//   json, instead, they just return a SwitchToTabArgs with the index already
//   per-defined, based on the input param.
// - TODO: GH#1069 Remove this before 1.0, and force an upgrade to the new args.
// Arguments:
// - index: the tab index to create the parse function for.
// Return Value:
// - A function that can be used to "parse" json into one of the legacy
//   SwitchToTab[Index] args.
std::function<IActionArgs(const Json::Value&)> LegacyParseSwitchToTabArgs(int index)
{
    auto pfn = [index](const Json::Value & /*value*/) -> IActionArgs {
        auto args = winrt::make_self<winrt::TerminalApp::implementation::SwitchToTabArgs>();
        args->TabIndex(index);
        return *args;
    };
    return pfn;
}

// Function Description:
// - Used to generate a CopyTextArgs for the legacy CopyTextWithoutNewlines
//   action.
// - TODO: GH#1069 Remove this before 1.0, and force an upgrade to the new args.
// Arguments:
// - direction: the direction to create the parse function for.
// Return Value:
// - A CopyTextArgs with TrimWhitespace set to true, to emulate "CopyTextWithoutNewlines".
IActionArgs LegacyParseCopyTextWithoutNewlinesArgs(const Json::Value& /*json*/)
{
    auto args = winrt::make_self<winrt::TerminalApp::implementation::CopyTextArgs>();
    args->TrimWhitespace(true);
    return *args;
};

// Function Description:
// - Used to generate a AdjustFontSizeArgs for IncreaseFontSize/DecreaseFontSize
//   actions with a delta of 1/-1.
// - TODO: GH#1069 Remove this before 1.0, and force an upgrade to the new args.
// Arguments:
// - delta: the font size delta to create the parse function for.
// Return Value:
// - A function that can be used to "parse" json into an AdjustFontSizeArgs.
std::function<IActionArgs(const Json::Value&)> LegacyParseAdjustFontSizeArgs(int delta)
{
    auto pfn = [delta](const Json::Value & /*value*/) -> IActionArgs {
        auto args = winrt::make_self<winrt::TerminalApp::implementation::AdjustFontSizeArgs>();
        args->Delta(delta);
        return *args;
    };
    return pfn;
}

// This is a map of ShortcutAction->function<IActionArgs(Json::Value)>. It holds
// a set of deserializer functions that can be used to deserialize a IActionArgs
// from json. Each type of IActionArgs that can accept arbitrary args should be
// placed into this map, with the corresponding deserializer function as the
// value.
static const std::map<ShortcutAction, std::function<IActionArgs(const Json::Value&)>, std::less<>> argParsers{
    { ShortcutAction::CopyText, winrt::TerminalApp::implementation::CopyTextArgs::FromJson },
    { ShortcutAction::CopyTextWithoutNewlines, LegacyParseCopyTextWithoutNewlinesArgs },

    { ShortcutAction::NewTab, winrt::TerminalApp::implementation::NewTabArgs::FromJson },
    { ShortcutAction::NewTabProfile0, LegacyParseNewTabWithProfileArgs(0) },
    { ShortcutAction::NewTabProfile1, LegacyParseNewTabWithProfileArgs(1) },
    { ShortcutAction::NewTabProfile2, LegacyParseNewTabWithProfileArgs(2) },
    { ShortcutAction::NewTabProfile3, LegacyParseNewTabWithProfileArgs(3) },
    { ShortcutAction::NewTabProfile4, LegacyParseNewTabWithProfileArgs(4) },
    { ShortcutAction::NewTabProfile5, LegacyParseNewTabWithProfileArgs(5) },
    { ShortcutAction::NewTabProfile6, LegacyParseNewTabWithProfileArgs(6) },
    { ShortcutAction::NewTabProfile7, LegacyParseNewTabWithProfileArgs(7) },
    { ShortcutAction::NewTabProfile8, LegacyParseNewTabWithProfileArgs(8) },

    { ShortcutAction::SwitchToTab, winrt::TerminalApp::implementation::SwitchToTabArgs::FromJson },
    { ShortcutAction::SwitchToTab0, LegacyParseSwitchToTabArgs(0) },
    { ShortcutAction::SwitchToTab1, LegacyParseSwitchToTabArgs(1) },
    { ShortcutAction::SwitchToTab2, LegacyParseSwitchToTabArgs(2) },
    { ShortcutAction::SwitchToTab3, LegacyParseSwitchToTabArgs(3) },
    { ShortcutAction::SwitchToTab4, LegacyParseSwitchToTabArgs(4) },
    { ShortcutAction::SwitchToTab5, LegacyParseSwitchToTabArgs(5) },
    { ShortcutAction::SwitchToTab6, LegacyParseSwitchToTabArgs(6) },
    { ShortcutAction::SwitchToTab7, LegacyParseSwitchToTabArgs(7) },
    { ShortcutAction::SwitchToTab8, LegacyParseSwitchToTabArgs(8) },

    { ShortcutAction::ResizePane, winrt::TerminalApp::implementation::ResizePaneArgs::FromJson },
    { ShortcutAction::ResizePaneLeft, LegacyParseResizePaneArgs(Direction::Left) },
    { ShortcutAction::ResizePaneRight, LegacyParseResizePaneArgs(Direction::Right) },
    { ShortcutAction::ResizePaneUp, LegacyParseResizePaneArgs(Direction::Up) },
    { ShortcutAction::ResizePaneDown, LegacyParseResizePaneArgs(Direction::Down) },

    { ShortcutAction::MoveFocus, winrt::TerminalApp::implementation::MoveFocusArgs::FromJson },
    { ShortcutAction::MoveFocusLeft, LegacyParseMoveFocusArgs(Direction::Left) },
    { ShortcutAction::MoveFocusRight, LegacyParseMoveFocusArgs(Direction::Right) },
    { ShortcutAction::MoveFocusUp, LegacyParseMoveFocusArgs(Direction::Up) },
    { ShortcutAction::MoveFocusDown, LegacyParseMoveFocusArgs(Direction::Down) },

    { ShortcutAction::DecreaseFontSize, LegacyParseAdjustFontSizeArgs(-1) },
    { ShortcutAction::IncreaseFontSize, LegacyParseAdjustFontSizeArgs(1) },

<<<<<<< HEAD
    { ShortcutAction::MoveSelectionAnchor, winrt::TerminalApp::implementation::MoveSelectionAnchorArgs::FromJson },
=======
    { ShortcutAction::SplitPane, winrt::TerminalApp::implementation::SplitPaneArgs::FromJson },
    { ShortcutAction::SplitVertical, LegacyParseSplitPaneArgs(SplitState::Vertical) },
    { ShortcutAction::SplitHorizontal, LegacyParseSplitPaneArgs(SplitState::Horizontal) },
>>>>>>> b17038b9

    { ShortcutAction::Invalid, nullptr },
};

// Function Description:
// - Small helper to create a json value serialization of a single
//   KeyBinding->Action maping. The created object is of schema:
//   {
//      keys:[String],
//      command:String
//   }
// Arguments:
// - chord: The KeyChord to serialize
// - actionName: the name of the ShortcutAction to use with this KeyChord
// Return Value:
// - a Json::Value which is an equivalent serialization of this object.
static Json::Value _ShortcutAsJsonObject(const KeyChord& chord,
                                         const std::string_view actionName)
{
    const auto keyString = KeyChordSerialization::ToString(chord);
    if (keyString == L"")
    {
        return nullptr;
    }

    Json::Value jsonObject;
    Json::Value keysArray;
    keysArray.append(winrt::to_string(keyString));

    jsonObject[JsonKey(KeysKey)] = keysArray;
    jsonObject[JsonKey(CommandKey)] = actionName.data();

    return jsonObject;
}

// Method Description:
// - Serialize this AppKeyBindings to a json array of objects. Each object in
//   the array represents a single keybinding, mapping a KeyChord to a
//   ShortcutAction.
// Return Value:
// - a Json::Value which is an equivalent serialization of this object.
Json::Value winrt::TerminalApp::implementation::AppKeyBindings::ToJson()
{
    Json::Value bindingsArray;

    // Iterate over all the possible actions in the names list, and see if
    // it has a binding.
    for (auto& actionName : commandNames)
    {
        const auto searchedForName = actionName.first;
        const auto searchedForAction = actionName.second;

        if (const auto chord{ GetKeyBindingForAction(searchedForAction) })
        {
            if (const auto serialization{ _ShortcutAsJsonObject(chord, searchedForName) })
            {
                bindingsArray.append(serialization);
            }
        }
    }

    return bindingsArray;
}

// Function Description:
// - Attempts to match a string to a ShortcutAction. If there's no match, then
//   returns ShortcutAction::Invalid
// Arguments:
// - actionString: the string to match to a ShortcutAction
// Return Value:
// - The ShortcutAction corresponding to the given string, if a match exists.
static ShortcutAction GetActionFromString(const std::string_view actionString)
{
    // Try matching the command to one we have. If we can't find the
    // action name in our list of names, let's just unbind that key.
    const auto found = commandNames.find(actionString);
    return found != commandNames.end() ? found->second : ShortcutAction::Invalid;
}

// Method Description:
// - Deserialize an AppKeyBindings from the key mappings that are in the array
//   `json`. The json array should contain an array of objects with both a
//   `command` string and a `keys` array, where `command` is one of the names
//   listed in `commandNames`, and `keys` is an array of keypresses. Currently,
//   the array should contain a single string, which can be deserialized into a
//   KeyChord.
// - Applies the deserialized keybindings to the provided `bindings` object. If
//   a key chord in `json` is already bound to an action, that chord will be
//   overwritten with the new action. If a chord is bound to `null` or
//   `"unbound"`, then we'll clear the keybinding from the existing keybindings.
// Arguments:
// - json: and array of JsonObject's to deserialize into our _keyShortcuts mapping.
void winrt::TerminalApp::implementation::AppKeyBindings::LayerJson(const Json::Value& json)
{
    for (const auto& value : json)
    {
        if (!value.isObject())
        {
            continue;
        }

        const auto commandVal = value[JsonKey(CommandKey)];
        const auto keys = value[JsonKey(KeysKey)];

        if (keys)
        {
            if (!keys.isArray() || keys.size() != 1)
            {
                continue;
            }
            const auto keyChordString = winrt::to_hstring(keys[0].asString());
            // Invalid is our placeholder that the action was not parsed.
            ShortcutAction action = ShortcutAction::Invalid;

            // Keybindings can be serialized in two styles:
            // { "command": "switchToTab0", "keys": ["ctrl+1"] },
            // { "command": { "action": "switchToTab", "index": 0 }, "keys": ["ctrl+alt+1"] },

            // 1. In the first case, the "command" is a string, that's the
            //    action name. There are no provided args, so we'll pass
            //    Json::Value::null to the parse function.
            // 2. In the second case, the "command" is an object. We'll use the
            //    "action" in that object as the action name. We'll then pass
            //    the "command" object to the arg parser, for furhter parsing.

            auto argsVal = Json::Value::null;

            // Only try to parse the action if it's actually a string value.
            // `null` will not pass this check.
            if (commandVal.isString())
            {
                auto commandString = commandVal.asString();
                action = GetActionFromString(commandString);
            }
            else if (commandVal.isObject())
            {
                const auto actionVal = commandVal[JsonKey(ActionKey)];
                if (actionVal.isString())
                {
                    auto actionString = actionVal.asString();
                    action = GetActionFromString(actionString);
                    argsVal = commandVal;
                }
            }

            // Some keybindings can accept other arbitrary arguments. If it
            // does, we'll try to deserialize any "args" that were provided with
            // the binding.
            IActionArgs args{ nullptr };
            const auto deserializersIter = argParsers.find(action);
            if (deserializersIter != argParsers.end())
            {
                auto pfn = deserializersIter->second;
                if (pfn)
                {
                    args = pfn(argsVal);
                }
            }

            // Try parsing the chord
            try
            {
                const auto chord = KeyChordSerialization::FromString(keyChordString);

                // If we couldn't find the action they want to set the chord to,
                // or the action was `null` or `"unbound"`, just clear out the
                // keybinding. Otherwise, set the keybinding to the action we
                // found.
                if (action != ShortcutAction::Invalid)
                {
                    auto actionAndArgs = winrt::make_self<ActionAndArgs>();
                    actionAndArgs->Action(action);
                    actionAndArgs->Args(args);
                    SetKeyBinding(*actionAndArgs, chord);
                }
                else
                {
                    ClearKeyBinding(chord);
                }
            }
            catch (...)
            {
                continue;
            }
        }
    }
}
<|MERGE_RESOLUTION|>--- conflicted
+++ resolved
@@ -1,529 +1,524 @@
-// Copyright (c) Microsoft Corporation.
-// Licensed under the MIT license.
-// - A couple helper functions for serializing/deserializing an AppKeyBindings
-//   to/from json.
-//
-// Author(s):
-// - Mike Griese - May 2019
-
-#include "pch.h"
-#include "AppKeyBindings.h"
-#include "ActionAndArgs.h"
-#include "KeyChordSerialization.h"
-#include "Utils.h"
-#include "JsonUtils.h"
-#include <winrt/Microsoft.Terminal.Settings.h>
-
-using namespace winrt::Microsoft::Terminal::Settings;
-using namespace winrt::TerminalApp;
-
-static constexpr std::string_view KeysKey{ "keys" };
-static constexpr std::string_view CommandKey{ "command" };
-static constexpr std::string_view ActionKey{ "action" };
-
-// This key is reserved to remove a keybinding, instead of mapping it to an action.
-static constexpr std::string_view UnboundKey{ "unbound" };
-
-static constexpr std::string_view CopyTextKey{ "copy" };
-static constexpr std::string_view CopyTextWithoutNewlinesKey{ "copyTextWithoutNewlines" }; // Legacy
-static constexpr std::string_view PasteTextKey{ "paste" };
-static constexpr std::string_view OpenNewTabDropdownKey{ "openNewTabDropdown" };
-static constexpr std::string_view DuplicateTabKey{ "duplicateTab" };
-static constexpr std::string_view NewTabKey{ "newTab" };
-static constexpr std::string_view NewTabWithProfile0Key{ "newTabProfile0" }; // Legacy
-static constexpr std::string_view NewTabWithProfile1Key{ "newTabProfile1" }; // Legacy
-static constexpr std::string_view NewTabWithProfile2Key{ "newTabProfile2" }; // Legacy
-static constexpr std::string_view NewTabWithProfile3Key{ "newTabProfile3" }; // Legacy
-static constexpr std::string_view NewTabWithProfile4Key{ "newTabProfile4" }; // Legacy
-static constexpr std::string_view NewTabWithProfile5Key{ "newTabProfile5" }; // Legacy
-static constexpr std::string_view NewTabWithProfile6Key{ "newTabProfile6" }; // Legacy
-static constexpr std::string_view NewTabWithProfile7Key{ "newTabProfile7" }; // Legacy
-static constexpr std::string_view NewTabWithProfile8Key{ "newTabProfile8" }; // Legacy
-static constexpr std::string_view NewWindowKey{ "newWindow" };
-static constexpr std::string_view CloseWindowKey{ "closeWindow" };
-static constexpr std::string_view CloseTabKey{ "closeTab" };
-static constexpr std::string_view ClosePaneKey{ "closePane" };
-static constexpr std::string_view SwitchtoTabKey{ "switchToTab" };
-static constexpr std::string_view NextTabKey{ "nextTab" };
-static constexpr std::string_view PrevTabKey{ "prevTab" };
-static constexpr std::string_view IncreaseFontSizeKey{ "increaseFontSize" };
-static constexpr std::string_view DecreaseFontSizeKey{ "decreaseFontSize" };
-static constexpr std::string_view ResetFontSizeKey{ "resetFontSize" };
-static constexpr std::string_view ScrollupKey{ "scrollUp" };
-static constexpr std::string_view ScrolldownKey{ "scrollDown" };
-static constexpr std::string_view ScrolluppageKey{ "scrollUpPage" };
-static constexpr std::string_view ScrolldownpageKey{ "scrollDownPage" };
-static constexpr std::string_view SwitchToTabKey{ "switchToTab" };
-static constexpr std::string_view SwitchToTab0Key{ "switchToTab0" }; // Legacy
-static constexpr std::string_view SwitchToTab1Key{ "switchToTab1" }; // Legacy
-static constexpr std::string_view SwitchToTab2Key{ "switchToTab2" }; // Legacy
-static constexpr std::string_view SwitchToTab3Key{ "switchToTab3" }; // Legacy
-static constexpr std::string_view SwitchToTab4Key{ "switchToTab4" }; // Legacy
-static constexpr std::string_view SwitchToTab5Key{ "switchToTab5" }; // Legacy
-static constexpr std::string_view SwitchToTab6Key{ "switchToTab6" }; // Legacy
-static constexpr std::string_view SwitchToTab7Key{ "switchToTab7" }; // Legacy
-static constexpr std::string_view SwitchToTab8Key{ "switchToTab8" }; // Legacy
-static constexpr std::string_view OpenSettingsKey{ "openSettings" }; // Legacy
-static constexpr std::string_view SplitPaneKey{ "splitPane" };
-static constexpr std::string_view SplitHorizontalKey{ "splitHorizontal" }; // Legacy
-static constexpr std::string_view SplitVerticalKey{ "splitVertical" }; // Legacy
-static constexpr std::string_view ResizePaneKey{ "resizePane" };
-static constexpr std::string_view ResizePaneLeftKey{ "resizePaneLeft" }; // Legacy
-static constexpr std::string_view ResizePaneRightKey{ "resizePaneRight" }; // Legacy
-static constexpr std::string_view ResizePaneUpKey{ "resizePaneUp" }; // Legacy
-static constexpr std::string_view ResizePaneDownKey{ "resizePaneDown" }; // Legacy
-static constexpr std::string_view MoveFocusKey{ "moveFocus" };
-static constexpr std::string_view MoveFocusLeftKey{ "moveFocusLeft" }; // Legacy
-static constexpr std::string_view MoveFocusRightKey{ "moveFocusRight" }; // Legacy
-static constexpr std::string_view MoveFocusUpKey{ "moveFocusUp" }; // Legacy
-static constexpr std::string_view MoveFocusDownKey{ "moveFocusDown" }; // Legacy
-static constexpr std::string_view ToggleFullscreenKey{ "toggleFullscreen" };
-static constexpr std::string_view MoveSelectionAnchorKey{ "moveSelectionAnchor" };
-
-// Specifically use a map here over an unordered_map. We want to be able to
-// iterate over these entries in-order when we're serializing the keybindings.
-// HERE BE DRAGONS:
-// These are string_views that are being used as keys. These string_views are
-// just pointers to other strings. This could be dangerous, if the map outlived
-// the actual strings being pointed to. However, since both these strings and
-// the map are all const for the lifetime of the app, we have nothing to worry
-// about here.
-static const std::map<std::string_view, ShortcutAction, std::less<>> commandNames{
-    { CopyTextKey, ShortcutAction::CopyText },
-    { CopyTextWithoutNewlinesKey, ShortcutAction::CopyTextWithoutNewlines },
-    { PasteTextKey, ShortcutAction::PasteText },
-    { OpenNewTabDropdownKey, ShortcutAction::OpenNewTabDropdown },
-    { DuplicateTabKey, ShortcutAction::DuplicateTab },
-    { NewTabKey, ShortcutAction::NewTab },
-    { NewTabWithProfile0Key, ShortcutAction::NewTabProfile0 },
-    { NewTabWithProfile1Key, ShortcutAction::NewTabProfile1 },
-    { NewTabWithProfile2Key, ShortcutAction::NewTabProfile2 },
-    { NewTabWithProfile3Key, ShortcutAction::NewTabProfile3 },
-    { NewTabWithProfile4Key, ShortcutAction::NewTabProfile4 },
-    { NewTabWithProfile5Key, ShortcutAction::NewTabProfile5 },
-    { NewTabWithProfile6Key, ShortcutAction::NewTabProfile6 },
-    { NewTabWithProfile7Key, ShortcutAction::NewTabProfile7 },
-    { NewTabWithProfile8Key, ShortcutAction::NewTabProfile8 },
-    { NewWindowKey, ShortcutAction::NewWindow },
-    { CloseWindowKey, ShortcutAction::CloseWindow },
-    { CloseTabKey, ShortcutAction::CloseTab },
-    { ClosePaneKey, ShortcutAction::ClosePane },
-    { NextTabKey, ShortcutAction::NextTab },
-    { PrevTabKey, ShortcutAction::PrevTab },
-    { IncreaseFontSizeKey, ShortcutAction::IncreaseFontSize },
-    { DecreaseFontSizeKey, ShortcutAction::DecreaseFontSize },
-    { ResetFontSizeKey, ShortcutAction::ResetFontSize },
-    { ScrollupKey, ShortcutAction::ScrollUp },
-    { ScrolldownKey, ShortcutAction::ScrollDown },
-    { ScrolluppageKey, ShortcutAction::ScrollUpPage },
-    { ScrolldownpageKey, ShortcutAction::ScrollDownPage },
-    { SwitchToTabKey, ShortcutAction::SwitchToTab },
-    { SwitchToTab0Key, ShortcutAction::SwitchToTab0 },
-    { SwitchToTab1Key, ShortcutAction::SwitchToTab1 },
-    { SwitchToTab2Key, ShortcutAction::SwitchToTab2 },
-    { SwitchToTab3Key, ShortcutAction::SwitchToTab3 },
-    { SwitchToTab4Key, ShortcutAction::SwitchToTab4 },
-    { SwitchToTab5Key, ShortcutAction::SwitchToTab5 },
-    { SwitchToTab6Key, ShortcutAction::SwitchToTab6 },
-    { SwitchToTab7Key, ShortcutAction::SwitchToTab7 },
-    { SwitchToTab8Key, ShortcutAction::SwitchToTab8 },
-    { SplitHorizontalKey, ShortcutAction::SplitHorizontal },
-    { SplitVerticalKey, ShortcutAction::SplitVertical },
-    { ResizePaneKey, ShortcutAction::ResizePane },
-    { ResizePaneLeftKey, ShortcutAction::ResizePaneLeft },
-    { ResizePaneRightKey, ShortcutAction::ResizePaneRight },
-    { ResizePaneUpKey, ShortcutAction::ResizePaneUp },
-    { ResizePaneDownKey, ShortcutAction::ResizePaneDown },
-    { MoveFocusKey, ShortcutAction::MoveFocus },
-    { MoveFocusLeftKey, ShortcutAction::MoveFocusLeft },
-    { MoveFocusRightKey, ShortcutAction::MoveFocusRight },
-    { MoveFocusUpKey, ShortcutAction::MoveFocusUp },
-    { MoveFocusDownKey, ShortcutAction::MoveFocusDown },
-    { OpenSettingsKey, ShortcutAction::OpenSettings },
-    { ToggleFullscreenKey, ShortcutAction::ToggleFullscreen },
-<<<<<<< HEAD
-    { MoveSelectionAnchorKey, ShortcutAction::MoveSelectionAnchor },
-=======
-    { SplitPaneKey, ShortcutAction::SplitPane },
->>>>>>> b17038b9
-    { UnboundKey, ShortcutAction::Invalid },
-};
-
-// Function Description:
-// - Creates a function that can be used to generate a SplitPaneArgs for the
-//   legacy Split[SplitState] actions. These actions don't accept args from
-//   json, instead, they just return a SplitPaneArgs with the style already
-//   pre-defined, based on the input param.
-// - TODO: GH#1069 Remove this before 1.0, and force an upgrade to the new args.
-// Arguments:
-// - style: the split style to create the parse function for.
-// Return Value:
-// - A function that can be used to "parse" json into one of the legacy
-//   Split[SplitState] args.
-std::function<IActionArgs(const Json::Value&)> LegacyParseSplitPaneArgs(SplitState style)
-{
-    auto pfn = [style](const Json::Value & /*value*/) -> IActionArgs {
-        auto args = winrt::make_self<winrt::TerminalApp::implementation::SplitPaneArgs>();
-        args->SplitStyle(style);
-        return *args;
-    };
-    return pfn;
-}
-
-// Function Description:
-// - Creates a function that can be used to generate a MoveFocusArgs for the
-//   legacy MoveFocus[Direction] actions. These actions don't accept args from
-//   json, instead, they just return a MoveFocusArgs with the Direction already
-//   per-defined, based on the input param.
-// - TODO: GH#1069 Remove this before 1.0, and force an upgrade to the new args.
-// Arguments:
-// - direction: the direction to create the parse function for.
-// Return Value:
-// - A function that can be used to "parse" json into one of the legacy
-//   MoveFocus[Direction] args.
-std::function<IActionArgs(const Json::Value&)> LegacyParseMoveFocusArgs(Direction direction)
-{
-    auto pfn = [direction](const Json::Value & /*value*/) -> IActionArgs {
-        auto args = winrt::make_self<winrt::TerminalApp::implementation::MoveFocusArgs>();
-        args->Direction(direction);
-        return *args;
-    };
-    return pfn;
-}
-
-// Function Description:
-// - Creates a function that can be used to generate a ResizePaneArgs for the
-//   legacy ResizePane[Direction] actions. These actions don't accept args from
-//   json, instead, they just return a ResizePaneArgs with the Direction already
-//   per-defined, based on the input param.
-// - TODO: GH#1069 Remove this before 1.0, and force an upgrade to the new args.
-// Arguments:
-// - direction: the direction to create the parse function for.
-// Return Value:
-// - A function that can be used to "parse" json into one of the legacy
-//   ResizePane[Direction] args.
-std::function<IActionArgs(const Json::Value&)> LegacyParseResizePaneArgs(Direction direction)
-{
-    auto pfn = [direction](const Json::Value & /*value*/) -> IActionArgs {
-        auto args = winrt::make_self<winrt::TerminalApp::implementation::ResizePaneArgs>();
-        args->Direction(direction);
-        return *args;
-    };
-    return pfn;
-}
-
-// Function Description:
-// - Creates a function that can be used to generate a NewTabWithProfileArgs for
-//   the legacy NewTabWithProfile[Index] actions. These actions don't accept
-//   args from json, instead, they just return a NewTabWithProfileArgs with the
-//   index already per-defined, based on the input param.
-// - TODO: GH#1069 Remove this before 1.0, and force an upgrade to the new args.
-// Arguments:
-// - index: the profile index to create the parse function for.
-// Return Value:
-// - A function that can be used to "parse" json into one of the legacy
-//   NewTabWithProfile[Index] args.
-std::function<IActionArgs(const Json::Value&)> LegacyParseNewTabWithProfileArgs(int index)
-{
-    auto pfn = [index](const Json::Value & /*value*/) -> IActionArgs {
-        auto args = winrt::make_self<winrt::TerminalApp::implementation::NewTabArgs>();
-        args->ProfileIndex(index);
-        return *args;
-    };
-    return pfn;
-}
-
-// Function Description:
-// - Creates a function that can be used to generate a SwitchToTabArgs for the
-//   legacy SwitchToTab[Index] actions. These actions don't accept args from
-//   json, instead, they just return a SwitchToTabArgs with the index already
-//   per-defined, based on the input param.
-// - TODO: GH#1069 Remove this before 1.0, and force an upgrade to the new args.
-// Arguments:
-// - index: the tab index to create the parse function for.
-// Return Value:
-// - A function that can be used to "parse" json into one of the legacy
-//   SwitchToTab[Index] args.
-std::function<IActionArgs(const Json::Value&)> LegacyParseSwitchToTabArgs(int index)
-{
-    auto pfn = [index](const Json::Value & /*value*/) -> IActionArgs {
-        auto args = winrt::make_self<winrt::TerminalApp::implementation::SwitchToTabArgs>();
-        args->TabIndex(index);
-        return *args;
-    };
-    return pfn;
-}
-
-// Function Description:
-// - Used to generate a CopyTextArgs for the legacy CopyTextWithoutNewlines
-//   action.
-// - TODO: GH#1069 Remove this before 1.0, and force an upgrade to the new args.
-// Arguments:
-// - direction: the direction to create the parse function for.
-// Return Value:
-// - A CopyTextArgs with TrimWhitespace set to true, to emulate "CopyTextWithoutNewlines".
-IActionArgs LegacyParseCopyTextWithoutNewlinesArgs(const Json::Value& /*json*/)
-{
-    auto args = winrt::make_self<winrt::TerminalApp::implementation::CopyTextArgs>();
-    args->TrimWhitespace(true);
-    return *args;
-};
-
-// Function Description:
-// - Used to generate a AdjustFontSizeArgs for IncreaseFontSize/DecreaseFontSize
-//   actions with a delta of 1/-1.
-// - TODO: GH#1069 Remove this before 1.0, and force an upgrade to the new args.
-// Arguments:
-// - delta: the font size delta to create the parse function for.
-// Return Value:
-// - A function that can be used to "parse" json into an AdjustFontSizeArgs.
-std::function<IActionArgs(const Json::Value&)> LegacyParseAdjustFontSizeArgs(int delta)
-{
-    auto pfn = [delta](const Json::Value & /*value*/) -> IActionArgs {
-        auto args = winrt::make_self<winrt::TerminalApp::implementation::AdjustFontSizeArgs>();
-        args->Delta(delta);
-        return *args;
-    };
-    return pfn;
-}
-
-// This is a map of ShortcutAction->function<IActionArgs(Json::Value)>. It holds
-// a set of deserializer functions that can be used to deserialize a IActionArgs
-// from json. Each type of IActionArgs that can accept arbitrary args should be
-// placed into this map, with the corresponding deserializer function as the
-// value.
-static const std::map<ShortcutAction, std::function<IActionArgs(const Json::Value&)>, std::less<>> argParsers{
-    { ShortcutAction::CopyText, winrt::TerminalApp::implementation::CopyTextArgs::FromJson },
-    { ShortcutAction::CopyTextWithoutNewlines, LegacyParseCopyTextWithoutNewlinesArgs },
-
-    { ShortcutAction::NewTab, winrt::TerminalApp::implementation::NewTabArgs::FromJson },
-    { ShortcutAction::NewTabProfile0, LegacyParseNewTabWithProfileArgs(0) },
-    { ShortcutAction::NewTabProfile1, LegacyParseNewTabWithProfileArgs(1) },
-    { ShortcutAction::NewTabProfile2, LegacyParseNewTabWithProfileArgs(2) },
-    { ShortcutAction::NewTabProfile3, LegacyParseNewTabWithProfileArgs(3) },
-    { ShortcutAction::NewTabProfile4, LegacyParseNewTabWithProfileArgs(4) },
-    { ShortcutAction::NewTabProfile5, LegacyParseNewTabWithProfileArgs(5) },
-    { ShortcutAction::NewTabProfile6, LegacyParseNewTabWithProfileArgs(6) },
-    { ShortcutAction::NewTabProfile7, LegacyParseNewTabWithProfileArgs(7) },
-    { ShortcutAction::NewTabProfile8, LegacyParseNewTabWithProfileArgs(8) },
-
-    { ShortcutAction::SwitchToTab, winrt::TerminalApp::implementation::SwitchToTabArgs::FromJson },
-    { ShortcutAction::SwitchToTab0, LegacyParseSwitchToTabArgs(0) },
-    { ShortcutAction::SwitchToTab1, LegacyParseSwitchToTabArgs(1) },
-    { ShortcutAction::SwitchToTab2, LegacyParseSwitchToTabArgs(2) },
-    { ShortcutAction::SwitchToTab3, LegacyParseSwitchToTabArgs(3) },
-    { ShortcutAction::SwitchToTab4, LegacyParseSwitchToTabArgs(4) },
-    { ShortcutAction::SwitchToTab5, LegacyParseSwitchToTabArgs(5) },
-    { ShortcutAction::SwitchToTab6, LegacyParseSwitchToTabArgs(6) },
-    { ShortcutAction::SwitchToTab7, LegacyParseSwitchToTabArgs(7) },
-    { ShortcutAction::SwitchToTab8, LegacyParseSwitchToTabArgs(8) },
-
-    { ShortcutAction::ResizePane, winrt::TerminalApp::implementation::ResizePaneArgs::FromJson },
-    { ShortcutAction::ResizePaneLeft, LegacyParseResizePaneArgs(Direction::Left) },
-    { ShortcutAction::ResizePaneRight, LegacyParseResizePaneArgs(Direction::Right) },
-    { ShortcutAction::ResizePaneUp, LegacyParseResizePaneArgs(Direction::Up) },
-    { ShortcutAction::ResizePaneDown, LegacyParseResizePaneArgs(Direction::Down) },
-
-    { ShortcutAction::MoveFocus, winrt::TerminalApp::implementation::MoveFocusArgs::FromJson },
-    { ShortcutAction::MoveFocusLeft, LegacyParseMoveFocusArgs(Direction::Left) },
-    { ShortcutAction::MoveFocusRight, LegacyParseMoveFocusArgs(Direction::Right) },
-    { ShortcutAction::MoveFocusUp, LegacyParseMoveFocusArgs(Direction::Up) },
-    { ShortcutAction::MoveFocusDown, LegacyParseMoveFocusArgs(Direction::Down) },
-
-    { ShortcutAction::DecreaseFontSize, LegacyParseAdjustFontSizeArgs(-1) },
-    { ShortcutAction::IncreaseFontSize, LegacyParseAdjustFontSizeArgs(1) },
-
-<<<<<<< HEAD
-    { ShortcutAction::MoveSelectionAnchor, winrt::TerminalApp::implementation::MoveSelectionAnchorArgs::FromJson },
-=======
-    { ShortcutAction::SplitPane, winrt::TerminalApp::implementation::SplitPaneArgs::FromJson },
-    { ShortcutAction::SplitVertical, LegacyParseSplitPaneArgs(SplitState::Vertical) },
-    { ShortcutAction::SplitHorizontal, LegacyParseSplitPaneArgs(SplitState::Horizontal) },
->>>>>>> b17038b9
-
-    { ShortcutAction::Invalid, nullptr },
-};
-
-// Function Description:
-// - Small helper to create a json value serialization of a single
-//   KeyBinding->Action maping. The created object is of schema:
-//   {
-//      keys:[String],
-//      command:String
-//   }
-// Arguments:
-// - chord: The KeyChord to serialize
-// - actionName: the name of the ShortcutAction to use with this KeyChord
-// Return Value:
-// - a Json::Value which is an equivalent serialization of this object.
-static Json::Value _ShortcutAsJsonObject(const KeyChord& chord,
-                                         const std::string_view actionName)
-{
-    const auto keyString = KeyChordSerialization::ToString(chord);
-    if (keyString == L"")
-    {
-        return nullptr;
-    }
-
-    Json::Value jsonObject;
-    Json::Value keysArray;
-    keysArray.append(winrt::to_string(keyString));
-
-    jsonObject[JsonKey(KeysKey)] = keysArray;
-    jsonObject[JsonKey(CommandKey)] = actionName.data();
-
-    return jsonObject;
-}
-
-// Method Description:
-// - Serialize this AppKeyBindings to a json array of objects. Each object in
-//   the array represents a single keybinding, mapping a KeyChord to a
-//   ShortcutAction.
-// Return Value:
-// - a Json::Value which is an equivalent serialization of this object.
-Json::Value winrt::TerminalApp::implementation::AppKeyBindings::ToJson()
-{
-    Json::Value bindingsArray;
-
-    // Iterate over all the possible actions in the names list, and see if
-    // it has a binding.
-    for (auto& actionName : commandNames)
-    {
-        const auto searchedForName = actionName.first;
-        const auto searchedForAction = actionName.second;
-
-        if (const auto chord{ GetKeyBindingForAction(searchedForAction) })
-        {
-            if (const auto serialization{ _ShortcutAsJsonObject(chord, searchedForName) })
-            {
-                bindingsArray.append(serialization);
-            }
-        }
-    }
-
-    return bindingsArray;
-}
-
-// Function Description:
-// - Attempts to match a string to a ShortcutAction. If there's no match, then
-//   returns ShortcutAction::Invalid
-// Arguments:
-// - actionString: the string to match to a ShortcutAction
-// Return Value:
-// - The ShortcutAction corresponding to the given string, if a match exists.
-static ShortcutAction GetActionFromString(const std::string_view actionString)
-{
-    // Try matching the command to one we have. If we can't find the
-    // action name in our list of names, let's just unbind that key.
-    const auto found = commandNames.find(actionString);
-    return found != commandNames.end() ? found->second : ShortcutAction::Invalid;
-}
-
-// Method Description:
-// - Deserialize an AppKeyBindings from the key mappings that are in the array
-//   `json`. The json array should contain an array of objects with both a
-//   `command` string and a `keys` array, where `command` is one of the names
-//   listed in `commandNames`, and `keys` is an array of keypresses. Currently,
-//   the array should contain a single string, which can be deserialized into a
-//   KeyChord.
-// - Applies the deserialized keybindings to the provided `bindings` object. If
-//   a key chord in `json` is already bound to an action, that chord will be
-//   overwritten with the new action. If a chord is bound to `null` or
-//   `"unbound"`, then we'll clear the keybinding from the existing keybindings.
-// Arguments:
-// - json: and array of JsonObject's to deserialize into our _keyShortcuts mapping.
-void winrt::TerminalApp::implementation::AppKeyBindings::LayerJson(const Json::Value& json)
-{
-    for (const auto& value : json)
-    {
-        if (!value.isObject())
-        {
-            continue;
-        }
-
-        const auto commandVal = value[JsonKey(CommandKey)];
-        const auto keys = value[JsonKey(KeysKey)];
-
-        if (keys)
-        {
-            if (!keys.isArray() || keys.size() != 1)
-            {
-                continue;
-            }
-            const auto keyChordString = winrt::to_hstring(keys[0].asString());
-            // Invalid is our placeholder that the action was not parsed.
-            ShortcutAction action = ShortcutAction::Invalid;
-
-            // Keybindings can be serialized in two styles:
-            // { "command": "switchToTab0", "keys": ["ctrl+1"] },
-            // { "command": { "action": "switchToTab", "index": 0 }, "keys": ["ctrl+alt+1"] },
-
-            // 1. In the first case, the "command" is a string, that's the
-            //    action name. There are no provided args, so we'll pass
-            //    Json::Value::null to the parse function.
-            // 2. In the second case, the "command" is an object. We'll use the
-            //    "action" in that object as the action name. We'll then pass
-            //    the "command" object to the arg parser, for furhter parsing.
-
-            auto argsVal = Json::Value::null;
-
-            // Only try to parse the action if it's actually a string value.
-            // `null` will not pass this check.
-            if (commandVal.isString())
-            {
-                auto commandString = commandVal.asString();
-                action = GetActionFromString(commandString);
-            }
-            else if (commandVal.isObject())
-            {
-                const auto actionVal = commandVal[JsonKey(ActionKey)];
-                if (actionVal.isString())
-                {
-                    auto actionString = actionVal.asString();
-                    action = GetActionFromString(actionString);
-                    argsVal = commandVal;
-                }
-            }
-
-            // Some keybindings can accept other arbitrary arguments. If it
-            // does, we'll try to deserialize any "args" that were provided with
-            // the binding.
-            IActionArgs args{ nullptr };
-            const auto deserializersIter = argParsers.find(action);
-            if (deserializersIter != argParsers.end())
-            {
-                auto pfn = deserializersIter->second;
-                if (pfn)
-                {
-                    args = pfn(argsVal);
-                }
-            }
-
-            // Try parsing the chord
-            try
-            {
-                const auto chord = KeyChordSerialization::FromString(keyChordString);
-
-                // If we couldn't find the action they want to set the chord to,
-                // or the action was `null` or `"unbound"`, just clear out the
-                // keybinding. Otherwise, set the keybinding to the action we
-                // found.
-                if (action != ShortcutAction::Invalid)
-                {
-                    auto actionAndArgs = winrt::make_self<ActionAndArgs>();
-                    actionAndArgs->Action(action);
-                    actionAndArgs->Args(args);
-                    SetKeyBinding(*actionAndArgs, chord);
-                }
-                else
-                {
-                    ClearKeyBinding(chord);
-                }
-            }
-            catch (...)
-            {
-                continue;
-            }
-        }
-    }
-}
+// Copyright (c) Microsoft Corporation.
+// Licensed under the MIT license.
+// - A couple helper functions for serializing/deserializing an AppKeyBindings
+//   to/from json.
+//
+// Author(s):
+// - Mike Griese - May 2019
+
+#include "pch.h"
+#include "AppKeyBindings.h"
+#include "ActionAndArgs.h"
+#include "KeyChordSerialization.h"
+#include "Utils.h"
+#include "JsonUtils.h"
+#include <winrt/Microsoft.Terminal.Settings.h>
+
+using namespace winrt::Microsoft::Terminal::Settings;
+using namespace winrt::TerminalApp;
+
+static constexpr std::string_view KeysKey{ "keys" };
+static constexpr std::string_view CommandKey{ "command" };
+static constexpr std::string_view ActionKey{ "action" };
+
+// This key is reserved to remove a keybinding, instead of mapping it to an action.
+static constexpr std::string_view UnboundKey{ "unbound" };
+
+static constexpr std::string_view CopyTextKey{ "copy" };
+static constexpr std::string_view CopyTextWithoutNewlinesKey{ "copyTextWithoutNewlines" }; // Legacy
+static constexpr std::string_view PasteTextKey{ "paste" };
+static constexpr std::string_view OpenNewTabDropdownKey{ "openNewTabDropdown" };
+static constexpr std::string_view DuplicateTabKey{ "duplicateTab" };
+static constexpr std::string_view NewTabKey{ "newTab" };
+static constexpr std::string_view NewTabWithProfile0Key{ "newTabProfile0" }; // Legacy
+static constexpr std::string_view NewTabWithProfile1Key{ "newTabProfile1" }; // Legacy
+static constexpr std::string_view NewTabWithProfile2Key{ "newTabProfile2" }; // Legacy
+static constexpr std::string_view NewTabWithProfile3Key{ "newTabProfile3" }; // Legacy
+static constexpr std::string_view NewTabWithProfile4Key{ "newTabProfile4" }; // Legacy
+static constexpr std::string_view NewTabWithProfile5Key{ "newTabProfile5" }; // Legacy
+static constexpr std::string_view NewTabWithProfile6Key{ "newTabProfile6" }; // Legacy
+static constexpr std::string_view NewTabWithProfile7Key{ "newTabProfile7" }; // Legacy
+static constexpr std::string_view NewTabWithProfile8Key{ "newTabProfile8" }; // Legacy
+static constexpr std::string_view NewWindowKey{ "newWindow" };
+static constexpr std::string_view CloseWindowKey{ "closeWindow" };
+static constexpr std::string_view CloseTabKey{ "closeTab" };
+static constexpr std::string_view ClosePaneKey{ "closePane" };
+static constexpr std::string_view SwitchtoTabKey{ "switchToTab" };
+static constexpr std::string_view NextTabKey{ "nextTab" };
+static constexpr std::string_view PrevTabKey{ "prevTab" };
+static constexpr std::string_view IncreaseFontSizeKey{ "increaseFontSize" };
+static constexpr std::string_view DecreaseFontSizeKey{ "decreaseFontSize" };
+static constexpr std::string_view ResetFontSizeKey{ "resetFontSize" };
+static constexpr std::string_view ScrollupKey{ "scrollUp" };
+static constexpr std::string_view ScrolldownKey{ "scrollDown" };
+static constexpr std::string_view ScrolluppageKey{ "scrollUpPage" };
+static constexpr std::string_view ScrolldownpageKey{ "scrollDownPage" };
+static constexpr std::string_view SwitchToTabKey{ "switchToTab" };
+static constexpr std::string_view SwitchToTab0Key{ "switchToTab0" }; // Legacy
+static constexpr std::string_view SwitchToTab1Key{ "switchToTab1" }; // Legacy
+static constexpr std::string_view SwitchToTab2Key{ "switchToTab2" }; // Legacy
+static constexpr std::string_view SwitchToTab3Key{ "switchToTab3" }; // Legacy
+static constexpr std::string_view SwitchToTab4Key{ "switchToTab4" }; // Legacy
+static constexpr std::string_view SwitchToTab5Key{ "switchToTab5" }; // Legacy
+static constexpr std::string_view SwitchToTab6Key{ "switchToTab6" }; // Legacy
+static constexpr std::string_view SwitchToTab7Key{ "switchToTab7" }; // Legacy
+static constexpr std::string_view SwitchToTab8Key{ "switchToTab8" }; // Legacy
+static constexpr std::string_view OpenSettingsKey{ "openSettings" }; // Legacy
+static constexpr std::string_view SplitPaneKey{ "splitPane" };
+static constexpr std::string_view SplitHorizontalKey{ "splitHorizontal" }; // Legacy
+static constexpr std::string_view SplitVerticalKey{ "splitVertical" }; // Legacy
+static constexpr std::string_view ResizePaneKey{ "resizePane" };
+static constexpr std::string_view ResizePaneLeftKey{ "resizePaneLeft" }; // Legacy
+static constexpr std::string_view ResizePaneRightKey{ "resizePaneRight" }; // Legacy
+static constexpr std::string_view ResizePaneUpKey{ "resizePaneUp" }; // Legacy
+static constexpr std::string_view ResizePaneDownKey{ "resizePaneDown" }; // Legacy
+static constexpr std::string_view MoveFocusKey{ "moveFocus" };
+static constexpr std::string_view MoveFocusLeftKey{ "moveFocusLeft" }; // Legacy
+static constexpr std::string_view MoveFocusRightKey{ "moveFocusRight" }; // Legacy
+static constexpr std::string_view MoveFocusUpKey{ "moveFocusUp" }; // Legacy
+static constexpr std::string_view MoveFocusDownKey{ "moveFocusDown" }; // Legacy
+static constexpr std::string_view ToggleFullscreenKey{ "toggleFullscreen" };
+static constexpr std::string_view MoveSelectionAnchorKey{ "moveSelectionAnchor" };
+
+// Specifically use a map here over an unordered_map. We want to be able to
+// iterate over these entries in-order when we're serializing the keybindings.
+// HERE BE DRAGONS:
+// These are string_views that are being used as keys. These string_views are
+// just pointers to other strings. This could be dangerous, if the map outlived
+// the actual strings being pointed to. However, since both these strings and
+// the map are all const for the lifetime of the app, we have nothing to worry
+// about here.
+static const std::map<std::string_view, ShortcutAction, std::less<>> commandNames{
+    { CopyTextKey, ShortcutAction::CopyText },
+    { CopyTextWithoutNewlinesKey, ShortcutAction::CopyTextWithoutNewlines },
+    { PasteTextKey, ShortcutAction::PasteText },
+    { OpenNewTabDropdownKey, ShortcutAction::OpenNewTabDropdown },
+    { DuplicateTabKey, ShortcutAction::DuplicateTab },
+    { NewTabKey, ShortcutAction::NewTab },
+    { NewTabWithProfile0Key, ShortcutAction::NewTabProfile0 },
+    { NewTabWithProfile1Key, ShortcutAction::NewTabProfile1 },
+    { NewTabWithProfile2Key, ShortcutAction::NewTabProfile2 },
+    { NewTabWithProfile3Key, ShortcutAction::NewTabProfile3 },
+    { NewTabWithProfile4Key, ShortcutAction::NewTabProfile4 },
+    { NewTabWithProfile5Key, ShortcutAction::NewTabProfile5 },
+    { NewTabWithProfile6Key, ShortcutAction::NewTabProfile6 },
+    { NewTabWithProfile7Key, ShortcutAction::NewTabProfile7 },
+    { NewTabWithProfile8Key, ShortcutAction::NewTabProfile8 },
+    { NewWindowKey, ShortcutAction::NewWindow },
+    { CloseWindowKey, ShortcutAction::CloseWindow },
+    { CloseTabKey, ShortcutAction::CloseTab },
+    { ClosePaneKey, ShortcutAction::ClosePane },
+    { NextTabKey, ShortcutAction::NextTab },
+    { PrevTabKey, ShortcutAction::PrevTab },
+    { IncreaseFontSizeKey, ShortcutAction::IncreaseFontSize },
+    { DecreaseFontSizeKey, ShortcutAction::DecreaseFontSize },
+    { ResetFontSizeKey, ShortcutAction::ResetFontSize },
+    { ScrollupKey, ShortcutAction::ScrollUp },
+    { ScrolldownKey, ShortcutAction::ScrollDown },
+    { ScrolluppageKey, ShortcutAction::ScrollUpPage },
+    { ScrolldownpageKey, ShortcutAction::ScrollDownPage },
+    { SwitchToTabKey, ShortcutAction::SwitchToTab },
+    { SwitchToTab0Key, ShortcutAction::SwitchToTab0 },
+    { SwitchToTab1Key, ShortcutAction::SwitchToTab1 },
+    { SwitchToTab2Key, ShortcutAction::SwitchToTab2 },
+    { SwitchToTab3Key, ShortcutAction::SwitchToTab3 },
+    { SwitchToTab4Key, ShortcutAction::SwitchToTab4 },
+    { SwitchToTab5Key, ShortcutAction::SwitchToTab5 },
+    { SwitchToTab6Key, ShortcutAction::SwitchToTab6 },
+    { SwitchToTab7Key, ShortcutAction::SwitchToTab7 },
+    { SwitchToTab8Key, ShortcutAction::SwitchToTab8 },
+    { SplitHorizontalKey, ShortcutAction::SplitHorizontal },
+    { SplitVerticalKey, ShortcutAction::SplitVertical },
+    { ResizePaneKey, ShortcutAction::ResizePane },
+    { ResizePaneLeftKey, ShortcutAction::ResizePaneLeft },
+    { ResizePaneRightKey, ShortcutAction::ResizePaneRight },
+    { ResizePaneUpKey, ShortcutAction::ResizePaneUp },
+    { ResizePaneDownKey, ShortcutAction::ResizePaneDown },
+    { MoveFocusKey, ShortcutAction::MoveFocus },
+    { MoveFocusLeftKey, ShortcutAction::MoveFocusLeft },
+    { MoveFocusRightKey, ShortcutAction::MoveFocusRight },
+    { MoveFocusUpKey, ShortcutAction::MoveFocusUp },
+    { MoveFocusDownKey, ShortcutAction::MoveFocusDown },
+    { OpenSettingsKey, ShortcutAction::OpenSettings },
+    { ToggleFullscreenKey, ShortcutAction::ToggleFullscreen },
+    { MoveSelectionAnchorKey, ShortcutAction::MoveSelectionAnchor },
+    { SplitPaneKey, ShortcutAction::SplitPane },
+    { UnboundKey, ShortcutAction::Invalid },
+};
+
+// Function Description:
+// - Creates a function that can be used to generate a SplitPaneArgs for the
+//   legacy Split[SplitState] actions. These actions don't accept args from
+//   json, instead, they just return a SplitPaneArgs with the style already
+//   pre-defined, based on the input param.
+// - TODO: GH#1069 Remove this before 1.0, and force an upgrade to the new args.
+// Arguments:
+// - style: the split style to create the parse function for.
+// Return Value:
+// - A function that can be used to "parse" json into one of the legacy
+//   Split[SplitState] args.
+std::function<IActionArgs(const Json::Value&)> LegacyParseSplitPaneArgs(SplitState style)
+{
+    auto pfn = [style](const Json::Value & /*value*/) -> IActionArgs {
+        auto args = winrt::make_self<winrt::TerminalApp::implementation::SplitPaneArgs>();
+        args->SplitStyle(style);
+        return *args;
+    };
+    return pfn;
+}
+
+// Function Description:
+// - Creates a function that can be used to generate a MoveFocusArgs for the
+//   legacy MoveFocus[Direction] actions. These actions don't accept args from
+//   json, instead, they just return a MoveFocusArgs with the Direction already
+//   per-defined, based on the input param.
+// - TODO: GH#1069 Remove this before 1.0, and force an upgrade to the new args.
+// Arguments:
+// - direction: the direction to create the parse function for.
+// Return Value:
+// - A function that can be used to "parse" json into one of the legacy
+//   MoveFocus[Direction] args.
+std::function<IActionArgs(const Json::Value&)> LegacyParseMoveFocusArgs(Direction direction)
+{
+    auto pfn = [direction](const Json::Value & /*value*/) -> IActionArgs {
+        auto args = winrt::make_self<winrt::TerminalApp::implementation::MoveFocusArgs>();
+        args->Direction(direction);
+        return *args;
+    };
+    return pfn;
+}
+
+// Function Description:
+// - Creates a function that can be used to generate a ResizePaneArgs for the
+//   legacy ResizePane[Direction] actions. These actions don't accept args from
+//   json, instead, they just return a ResizePaneArgs with the Direction already
+//   per-defined, based on the input param.
+// - TODO: GH#1069 Remove this before 1.0, and force an upgrade to the new args.
+// Arguments:
+// - direction: the direction to create the parse function for.
+// Return Value:
+// - A function that can be used to "parse" json into one of the legacy
+//   ResizePane[Direction] args.
+std::function<IActionArgs(const Json::Value&)> LegacyParseResizePaneArgs(Direction direction)
+{
+    auto pfn = [direction](const Json::Value & /*value*/) -> IActionArgs {
+        auto args = winrt::make_self<winrt::TerminalApp::implementation::ResizePaneArgs>();
+        args->Direction(direction);
+        return *args;
+    };
+    return pfn;
+}
+
+// Function Description:
+// - Creates a function that can be used to generate a NewTabWithProfileArgs for
+//   the legacy NewTabWithProfile[Index] actions. These actions don't accept
+//   args from json, instead, they just return a NewTabWithProfileArgs with the
+//   index already per-defined, based on the input param.
+// - TODO: GH#1069 Remove this before 1.0, and force an upgrade to the new args.
+// Arguments:
+// - index: the profile index to create the parse function for.
+// Return Value:
+// - A function that can be used to "parse" json into one of the legacy
+//   NewTabWithProfile[Index] args.
+std::function<IActionArgs(const Json::Value&)> LegacyParseNewTabWithProfileArgs(int index)
+{
+    auto pfn = [index](const Json::Value & /*value*/) -> IActionArgs {
+        auto args = winrt::make_self<winrt::TerminalApp::implementation::NewTabArgs>();
+        args->ProfileIndex(index);
+        return *args;
+    };
+    return pfn;
+}
+
+// Function Description:
+// - Creates a function that can be used to generate a SwitchToTabArgs for the
+//   legacy SwitchToTab[Index] actions. These actions don't accept args from
+//   json, instead, they just return a SwitchToTabArgs with the index already
+//   per-defined, based on the input param.
+// - TODO: GH#1069 Remove this before 1.0, and force an upgrade to the new args.
+// Arguments:
+// - index: the tab index to create the parse function for.
+// Return Value:
+// - A function that can be used to "parse" json into one of the legacy
+//   SwitchToTab[Index] args.
+std::function<IActionArgs(const Json::Value&)> LegacyParseSwitchToTabArgs(int index)
+{
+    auto pfn = [index](const Json::Value & /*value*/) -> IActionArgs {
+        auto args = winrt::make_self<winrt::TerminalApp::implementation::SwitchToTabArgs>();
+        args->TabIndex(index);
+        return *args;
+    };
+    return pfn;
+}
+
+// Function Description:
+// - Used to generate a CopyTextArgs for the legacy CopyTextWithoutNewlines
+//   action.
+// - TODO: GH#1069 Remove this before 1.0, and force an upgrade to the new args.
+// Arguments:
+// - direction: the direction to create the parse function for.
+// Return Value:
+// - A CopyTextArgs with TrimWhitespace set to true, to emulate "CopyTextWithoutNewlines".
+IActionArgs LegacyParseCopyTextWithoutNewlinesArgs(const Json::Value& /*json*/)
+{
+    auto args = winrt::make_self<winrt::TerminalApp::implementation::CopyTextArgs>();
+    args->TrimWhitespace(true);
+    return *args;
+};
+
+// Function Description:
+// - Used to generate a AdjustFontSizeArgs for IncreaseFontSize/DecreaseFontSize
+//   actions with a delta of 1/-1.
+// - TODO: GH#1069 Remove this before 1.0, and force an upgrade to the new args.
+// Arguments:
+// - delta: the font size delta to create the parse function for.
+// Return Value:
+// - A function that can be used to "parse" json into an AdjustFontSizeArgs.
+std::function<IActionArgs(const Json::Value&)> LegacyParseAdjustFontSizeArgs(int delta)
+{
+    auto pfn = [delta](const Json::Value & /*value*/) -> IActionArgs {
+        auto args = winrt::make_self<winrt::TerminalApp::implementation::AdjustFontSizeArgs>();
+        args->Delta(delta);
+        return *args;
+    };
+    return pfn;
+}
+
+// This is a map of ShortcutAction->function<IActionArgs(Json::Value)>. It holds
+// a set of deserializer functions that can be used to deserialize a IActionArgs
+// from json. Each type of IActionArgs that can accept arbitrary args should be
+// placed into this map, with the corresponding deserializer function as the
+// value.
+static const std::map<ShortcutAction, std::function<IActionArgs(const Json::Value&)>, std::less<>> argParsers{
+    { ShortcutAction::CopyText, winrt::TerminalApp::implementation::CopyTextArgs::FromJson },
+    { ShortcutAction::CopyTextWithoutNewlines, LegacyParseCopyTextWithoutNewlinesArgs },
+
+    { ShortcutAction::NewTab, winrt::TerminalApp::implementation::NewTabArgs::FromJson },
+    { ShortcutAction::NewTabProfile0, LegacyParseNewTabWithProfileArgs(0) },
+    { ShortcutAction::NewTabProfile1, LegacyParseNewTabWithProfileArgs(1) },
+    { ShortcutAction::NewTabProfile2, LegacyParseNewTabWithProfileArgs(2) },
+    { ShortcutAction::NewTabProfile3, LegacyParseNewTabWithProfileArgs(3) },
+    { ShortcutAction::NewTabProfile4, LegacyParseNewTabWithProfileArgs(4) },
+    { ShortcutAction::NewTabProfile5, LegacyParseNewTabWithProfileArgs(5) },
+    { ShortcutAction::NewTabProfile6, LegacyParseNewTabWithProfileArgs(6) },
+    { ShortcutAction::NewTabProfile7, LegacyParseNewTabWithProfileArgs(7) },
+    { ShortcutAction::NewTabProfile8, LegacyParseNewTabWithProfileArgs(8) },
+
+    { ShortcutAction::SwitchToTab, winrt::TerminalApp::implementation::SwitchToTabArgs::FromJson },
+    { ShortcutAction::SwitchToTab0, LegacyParseSwitchToTabArgs(0) },
+    { ShortcutAction::SwitchToTab1, LegacyParseSwitchToTabArgs(1) },
+    { ShortcutAction::SwitchToTab2, LegacyParseSwitchToTabArgs(2) },
+    { ShortcutAction::SwitchToTab3, LegacyParseSwitchToTabArgs(3) },
+    { ShortcutAction::SwitchToTab4, LegacyParseSwitchToTabArgs(4) },
+    { ShortcutAction::SwitchToTab5, LegacyParseSwitchToTabArgs(5) },
+    { ShortcutAction::SwitchToTab6, LegacyParseSwitchToTabArgs(6) },
+    { ShortcutAction::SwitchToTab7, LegacyParseSwitchToTabArgs(7) },
+    { ShortcutAction::SwitchToTab8, LegacyParseSwitchToTabArgs(8) },
+
+    { ShortcutAction::ResizePane, winrt::TerminalApp::implementation::ResizePaneArgs::FromJson },
+    { ShortcutAction::ResizePaneLeft, LegacyParseResizePaneArgs(Direction::Left) },
+    { ShortcutAction::ResizePaneRight, LegacyParseResizePaneArgs(Direction::Right) },
+    { ShortcutAction::ResizePaneUp, LegacyParseResizePaneArgs(Direction::Up) },
+    { ShortcutAction::ResizePaneDown, LegacyParseResizePaneArgs(Direction::Down) },
+
+    { ShortcutAction::MoveFocus, winrt::TerminalApp::implementation::MoveFocusArgs::FromJson },
+    { ShortcutAction::MoveFocusLeft, LegacyParseMoveFocusArgs(Direction::Left) },
+    { ShortcutAction::MoveFocusRight, LegacyParseMoveFocusArgs(Direction::Right) },
+    { ShortcutAction::MoveFocusUp, LegacyParseMoveFocusArgs(Direction::Up) },
+    { ShortcutAction::MoveFocusDown, LegacyParseMoveFocusArgs(Direction::Down) },
+
+    { ShortcutAction::DecreaseFontSize, LegacyParseAdjustFontSizeArgs(-1) },
+    { ShortcutAction::IncreaseFontSize, LegacyParseAdjustFontSizeArgs(1) },
+
+    { ShortcutAction::SplitPane, winrt::TerminalApp::implementation::SplitPaneArgs::FromJson },
+    { ShortcutAction::SplitVertical, LegacyParseSplitPaneArgs(SplitState::Vertical) },
+    { ShortcutAction::SplitHorizontal, LegacyParseSplitPaneArgs(SplitState::Horizontal) },
+
+    { ShortcutAction::MoveSelectionAnchor, winrt::TerminalApp::implementation::MoveSelectionAnchorArgs::FromJson },
+
+    { ShortcutAction::Invalid, nullptr },
+};
+
+// Function Description:
+// - Small helper to create a json value serialization of a single
+//   KeyBinding->Action maping. The created object is of schema:
+//   {
+//      keys:[String],
+//      command:String
+//   }
+// Arguments:
+// - chord: The KeyChord to serialize
+// - actionName: the name of the ShortcutAction to use with this KeyChord
+// Return Value:
+// - a Json::Value which is an equivalent serialization of this object.
+static Json::Value _ShortcutAsJsonObject(const KeyChord& chord,
+                                         const std::string_view actionName)
+{
+    const auto keyString = KeyChordSerialization::ToString(chord);
+    if (keyString == L"")
+    {
+        return nullptr;
+    }
+
+    Json::Value jsonObject;
+    Json::Value keysArray;
+    keysArray.append(winrt::to_string(keyString));
+
+    jsonObject[JsonKey(KeysKey)] = keysArray;
+    jsonObject[JsonKey(CommandKey)] = actionName.data();
+
+    return jsonObject;
+}
+
+// Method Description:
+// - Serialize this AppKeyBindings to a json array of objects. Each object in
+//   the array represents a single keybinding, mapping a KeyChord to a
+//   ShortcutAction.
+// Return Value:
+// - a Json::Value which is an equivalent serialization of this object.
+Json::Value winrt::TerminalApp::implementation::AppKeyBindings::ToJson()
+{
+    Json::Value bindingsArray;
+
+    // Iterate over all the possible actions in the names list, and see if
+    // it has a binding.
+    for (auto& actionName : commandNames)
+    {
+        const auto searchedForName = actionName.first;
+        const auto searchedForAction = actionName.second;
+
+        if (const auto chord{ GetKeyBindingForAction(searchedForAction) })
+        {
+            if (const auto serialization{ _ShortcutAsJsonObject(chord, searchedForName) })
+            {
+                bindingsArray.append(serialization);
+            }
+        }
+    }
+
+    return bindingsArray;
+}
+
+// Function Description:
+// - Attempts to match a string to a ShortcutAction. If there's no match, then
+//   returns ShortcutAction::Invalid
+// Arguments:
+// - actionString: the string to match to a ShortcutAction
+// Return Value:
+// - The ShortcutAction corresponding to the given string, if a match exists.
+static ShortcutAction GetActionFromString(const std::string_view actionString)
+{
+    // Try matching the command to one we have. If we can't find the
+    // action name in our list of names, let's just unbind that key.
+    const auto found = commandNames.find(actionString);
+    return found != commandNames.end() ? found->second : ShortcutAction::Invalid;
+}
+
+// Method Description:
+// - Deserialize an AppKeyBindings from the key mappings that are in the array
+//   `json`. The json array should contain an array of objects with both a
+//   `command` string and a `keys` array, where `command` is one of the names
+//   listed in `commandNames`, and `keys` is an array of keypresses. Currently,
+//   the array should contain a single string, which can be deserialized into a
+//   KeyChord.
+// - Applies the deserialized keybindings to the provided `bindings` object. If
+//   a key chord in `json` is already bound to an action, that chord will be
+//   overwritten with the new action. If a chord is bound to `null` or
+//   `"unbound"`, then we'll clear the keybinding from the existing keybindings.
+// Arguments:
+// - json: and array of JsonObject's to deserialize into our _keyShortcuts mapping.
+void winrt::TerminalApp::implementation::AppKeyBindings::LayerJson(const Json::Value& json)
+{
+    for (const auto& value : json)
+    {
+        if (!value.isObject())
+        {
+            continue;
+        }
+
+        const auto commandVal = value[JsonKey(CommandKey)];
+        const auto keys = value[JsonKey(KeysKey)];
+
+        if (keys)
+        {
+            if (!keys.isArray() || keys.size() != 1)
+            {
+                continue;
+            }
+            const auto keyChordString = winrt::to_hstring(keys[0].asString());
+            // Invalid is our placeholder that the action was not parsed.
+            ShortcutAction action = ShortcutAction::Invalid;
+
+            // Keybindings can be serialized in two styles:
+            // { "command": "switchToTab0", "keys": ["ctrl+1"] },
+            // { "command": { "action": "switchToTab", "index": 0 }, "keys": ["ctrl+alt+1"] },
+
+            // 1. In the first case, the "command" is a string, that's the
+            //    action name. There are no provided args, so we'll pass
+            //    Json::Value::null to the parse function.
+            // 2. In the second case, the "command" is an object. We'll use the
+            //    "action" in that object as the action name. We'll then pass
+            //    the "command" object to the arg parser, for furhter parsing.
+
+            auto argsVal = Json::Value::null;
+
+            // Only try to parse the action if it's actually a string value.
+            // `null` will not pass this check.
+            if (commandVal.isString())
+            {
+                auto commandString = commandVal.asString();
+                action = GetActionFromString(commandString);
+            }
+            else if (commandVal.isObject())
+            {
+                const auto actionVal = commandVal[JsonKey(ActionKey)];
+                if (actionVal.isString())
+                {
+                    auto actionString = actionVal.asString();
+                    action = GetActionFromString(actionString);
+                    argsVal = commandVal;
+                }
+            }
+
+            // Some keybindings can accept other arbitrary arguments. If it
+            // does, we'll try to deserialize any "args" that were provided with
+            // the binding.
+            IActionArgs args{ nullptr };
+            const auto deserializersIter = argParsers.find(action);
+            if (deserializersIter != argParsers.end())
+            {
+                auto pfn = deserializersIter->second;
+                if (pfn)
+                {
+                    args = pfn(argsVal);
+                }
+            }
+
+            // Try parsing the chord
+            try
+            {
+                const auto chord = KeyChordSerialization::FromString(keyChordString);
+
+                // If we couldn't find the action they want to set the chord to,
+                // or the action was `null` or `"unbound"`, just clear out the
+                // keybinding. Otherwise, set the keybinding to the action we
+                // found.
+                if (action != ShortcutAction::Invalid)
+                {
+                    auto actionAndArgs = winrt::make_self<ActionAndArgs>();
+                    actionAndArgs->Action(action);
+                    actionAndArgs->Args(args);
+                    SetKeyBinding(*actionAndArgs, chord);
+                }
+                else
+                {
+                    ClearKeyBinding(chord);
+                }
+            }
+            catch (...)
+            {
+                continue;
+            }
+        }
+    }
+}